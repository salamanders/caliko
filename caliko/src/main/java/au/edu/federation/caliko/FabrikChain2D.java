--- conflicted
+++ resolved
@@ -311,11 +311,7 @@
 		mChain.add(bone);
 
 		// If this is the basebone...
-<<<<<<< HEAD
-		if (mChain.size() == 1)
-=======
 		if (this.mChain.size()==1)
->>>>>>> 143ec46c
 		{
 			// ...then keep a copy of the fixed start location...
 			mBaseLocation.set( bone.getStartLocation() );
@@ -375,17 +371,10 @@
 		Utils.validateLength(length);
 				
 		// If we have at least one bone already in the chain...
-<<<<<<< HEAD
-		if (mChain.size() > 0)
-		{		
-			// Get the end location of the last bone, which will be used as the start location of the new bone
-			Vec2f prevBoneEnd = mChain.get(mChain.size()-1).getEndLocation();
-=======
 		if (!this.mChain.isEmpty())
 		{		
 			// Get the end location of the last bone, which will be used as the start location of the new bone
 			Vec2f prevBoneEnd = mChain.get(this.mChain.size()-1).getEndLocation();
->>>>>>> 143ec46c
 				
 			// Add a bone to the end of this IK chain
 			addBone( new FabrikBone2D(prevBoneEnd, Vec2f.normalised(directionUV), length, clockwiseDegs, anticlockwiseDegs, colour) );
@@ -444,11 +433,7 @@
 	@Override
 	public Vec2f getBaseLocation() 
 	{
-<<<<<<< HEAD
-		if (mChain.size() > 0)
-=======
 		if (!this.mChain.isEmpty())
->>>>>>> 143ec46c
 		{
 			return mChain.get(0).getStartLocation();
 		}
@@ -529,15 +514,9 @@
 	@Override
 	public Vec2f getEffectorLocation()
 	{
-<<<<<<< HEAD
-		if (mChain.size() > 0)
-		{
-			return mChain.get(mChain.size()-1).getEndLocation();
-=======
 		if (!this.mChain.isEmpty())
 		{
 			return mChain.get(this.mChain.size()-1).getEndLocation();
->>>>>>> 143ec46c
 		}
 		else
 		{
@@ -592,11 +571,7 @@
 	 * @return	The number of bones in the FabrikChain2D.
 	 */
 	@Override
-<<<<<<< HEAD
-	public int getNumBones() { return mChain.size(); }
-=======
 	public int getNumBones() { return this.mChain.size(); }
->>>>>>> 143ec46c
 	
 	/**
 	 * Remove a bone from this IK chain.
@@ -615,11 +590,7 @@
 	public void removeBone(int boneNumber)
 	{
 		// If the bone number is a bone which exists...
-<<<<<<< HEAD
-		if (boneNumber < mChain.size())
-=======
 		if (boneNumber < this.mChain.size())
->>>>>>> 143ec46c
 		{
 			
 			// ...then remove the bone, decrease the bone count and update the chain length.
@@ -698,11 +669,7 @@
 	 */
 	public void setColour(Colour4f colour)
 	{			
-<<<<<<< HEAD
-		for (int loop = 0; loop < mChain.size(); ++loop)
-=======
 		for (FabrikBone2D aBone : this.mChain)
->>>>>>> 143ec46c
 		{
 			aBone.setColour(colour);
 		}
@@ -848,21 +815,13 @@
 		// ---------- Step 1 of 2 - Forward pass from end-effector to base -----------
 
 		// Loop over all bones in the chain, from the end effector (numBones-1) back to the base bone (0)		
-<<<<<<< HEAD
-		for (int loop = mChain.size()-1; loop >= 0; --loop)
-=======
 		for (int loop = this.mChain.size()-1; loop >= 0; --loop)
->>>>>>> 143ec46c
 		{
 			// Get the length of the bone we're working on
 			float boneLength = mChain.get(loop).length();
 
 			// If we are not working on the end effector bone
-<<<<<<< HEAD
-			if (loop != mChain.size() - 1)
-=======
 			if (loop != this.mChain.size() - 1)
->>>>>>> 143ec46c
 			{
 				// Get the outer-to-inner unit vector of the bone further out
 				Vec2f outerBoneOuterToInnerUV = mChain.get(loop+1).getDirectionUV().negated();
@@ -917,11 +876,7 @@
 
 		// ---------- Step 2 of 2 - Backward pass from base to end effector -----------
 
-<<<<<<< HEAD
-		for (int loop = 0; loop < mChain.size(); ++loop)
-=======
 		for (int loop = 0; loop < this.mChain.size(); ++loop)
->>>>>>> 143ec46c
 		{
 			// Get the length of the bone we're working on
 			float boneLength = mChain.get(loop).length();
@@ -950,11 +905,7 @@
 				// If we are not working on the end bone, then we set the start joint location of
 				// the next bone in the chain (i.e. the bone closer to the end effector) to be the
 				// new end joint location of this bone also.
-<<<<<<< HEAD
-				if (loop < mChain.size()-1)
-=======
 				if (loop < this.mChain.size()-1)
->>>>>>> 143ec46c
 				{
 					mChain.get(loop+1).setStartLocation(newEndLocation);
 				}
@@ -1034,11 +985,7 @@
 					// If we are not working on the end bone, then we set the start joint location of
 					// the next bone in the chain (i.e. the bone closer to the end effector) to be the
 					// new end joint location of this bone.
-<<<<<<< HEAD
-					if (loop < mChain.size()-1)
-=======
 					if (loop < this.mChain.size()-1)
->>>>>>> 143ec46c
 					{
 						mChain.get(loop+1).setStartLocation(newEndLocation);
 					}					
@@ -1052,11 +999,7 @@
 		mLastTargetLocation.set(target);
 		
 		// Finally, get the current effector location...
-<<<<<<< HEAD
-		Vec2f currentEffectorLocation = mChain.get(mChain.size()-1).getEndLocation();
-=======
 		Vec2f currentEffectorLocation = mChain.get(this.mChain.size()-1).getEndLocation();
->>>>>>> 143ec46c
 				
 		// ...and calculate and return the distance between the current effector location and the target.
 		return Vec2f.distanceBetween(currentEffectorLocation, target);
@@ -1080,11 +1023,7 @@
 		StringBuilder sb = new StringBuilder();
 		
 			sb.append("----- FabrikChain2D: " + mName + " -----" + Utils.NEW_LINE);				
-<<<<<<< HEAD
-			sb.append("Number of bones: " + mChain.size() + Utils.NEW_LINE);
-=======
 			sb.append("Number of bones: " + this.mChain.size() + Utils.NEW_LINE);
->>>>>>> 143ec46c
 			
 			sb.append("Fixed base mode: ");
 			if (mFixedBaseMode) { 
@@ -1141,11 +1080,7 @@
 	private void updateChainLength()
 	{
 		mChainLength = 0.0f;
-<<<<<<< HEAD
-		for (int loop = 0; loop < mChain.size(); ++loop)
-=======
 		for (FabrikBone2D aBone : this.mChain)
->>>>>>> 143ec46c
 		{
 			mChainLength += aBone.length();
 		}
